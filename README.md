# terraform-cloud-action

[![standard-readme compliant](https://img.shields.io/badge/standard--readme-OK-green.svg?style=flat-square)](https://github.com/RichardLitt/standard-readme) [![Build Status](https://img.shields.io/endpoint.svg?url=https%3A%2F%2Factions-badge.atrox.dev%2Faddresscloud%2Fterraform-cloud-action%2Fbadge%3Fref%3Dmaster&style=flat-square)](https://actions-badge.atrox.dev/addresscloud/terraform-cloud-action/goto?ref=master) [![codecov](https://codecov.io/gh/addresscloud/terraform-cloud-action/branch/master/graph/badge.svg)](https://codecov.io/gh/addresscloud/terraform-cloud-action)

> An action to run Terraform Cloud workspaces

This action submits a run to a Terraform Cloud workspace which performs a plan and apply. Once the run is succesfully submitted the action returns a success, leaving the plan and apply to continue to run in Terraform Cloud.

## Table of Contents

- [Usage](#usage)
- [Maintainers](#maintainers)
- [Contributing](#contributing)
- [License](#license)

## Usage

<<<<<<< HEAD
=======
This action submits a run to a Terraform Cloud workspace which performs a plan and then apply. Once the run is succesfully submitted the action returns a success, leaving the plan and apply to continue to run in Terraform Cloud. Variables and settings should be configured using the Terraform Cloud UI. 

>>>>>>> d9ccffeb
Terraform Cloud requires a .tar.gz archive containing the Terraform configuration, and build artifacts if required. The example shows a GitHub workflow archiving Lambda functions (in the `build` directory) alongside a Terraform configuration (in the `infrastructure` directory) for deployment. The archive is then passed to the action for deployment by Terraform Cloud.

```yml
- name: Create tar gz file
  run: tar --exclude *.terraform* -zcvf build.tar.gz build infrastructure

- name: Terraform Cloud
  uses: addresscloud/terraform-cloud-action@master
  with:
    tfToken: ${{ secrets.TERRAFORM_TOKEN }}
    tfOrg: '<ORGANISATION>'
    tfWorkspace: 'my-lambda-service'
    filePath: './build.tar.gz'
```

![Example workflow](example.png)

### Inputs

<<<<<<< HEAD
The inputs below are required by the action to submit the run to Terraform Cloud. Additional workspace variables and settings should be configured using the Terraform Cloud UI. 

#### tfToken
=======
#### `tfToken`
>>>>>>> d9ccffeb
 
**Required** - Terraform Cloud access token.

#### `tfOrganization`

**Required** - Terraform Cloud organization.

#### `tfWorkspace`

**Required** - Name of existing Terraform Cloud workspace.

#### `filePath`

**Required** - Path to .tar.gz archive with Terraform configuration.

### Outputs

#### `runId` 

The identfier of the run in Terraform Cloud.

### Notes

<<<<<<< HEAD
If your repository contains multiple modules, upload the top-level directory and configure the root workspace path in the Terraform Cloud UI. For example, to deploy 
`infrastructure/dev/services/lambda/main.tf` which has references to modules in `infrastructure/modules/services/lambda/module.tf` upload the entire `infrastructure` directory and configure `infrastructure/dev/services/lambda/` as the root of the workspace in the Terraform Cloud UI.
=======
If your repository contains multiple modules upload the top-level directory and configure the root workspace path in the Terraform Cloud UI. For example, to deploy 
`infrastructure/dev/services/lambda/main.tf` which has references to modules in `infrastructure/modules/services/lambda/module.tf` upload the entire `infrastructure` directory and configure `infrastructure/dev/services/lambda/` as the root of the module.
>>>>>>> d9ccffeb

## Maintainers

[@talltom](https://github.com/talltom)

## Contributing

PRs accepted with unit tests.

To run tests:

```sh
npm run test
```

To check code lint:

```sh
npm run lint
```

Small note: If editing the README, please conform to the [standard-readme](https://github.com/RichardLitt/standard-readme) specification.

This Action was based on the example Terraform Enterprise script at: https://github.com/hashicorp/terraform-guides/tree/master/operations/automation-script

## License

MPL-2.0 © 2019 Addresscloud Limited<|MERGE_RESOLUTION|>--- conflicted
+++ resolved
@@ -15,11 +15,6 @@
 
 ## Usage
 
-<<<<<<< HEAD
-=======
-This action submits a run to a Terraform Cloud workspace which performs a plan and then apply. Once the run is succesfully submitted the action returns a success, leaving the plan and apply to continue to run in Terraform Cloud. Variables and settings should be configured using the Terraform Cloud UI. 
-
->>>>>>> d9ccffeb
 Terraform Cloud requires a .tar.gz archive containing the Terraform configuration, and build artifacts if required. The example shows a GitHub workflow archiving Lambda functions (in the `build` directory) alongside a Terraform configuration (in the `infrastructure` directory) for deployment. The archive is then passed to the action for deployment by Terraform Cloud.
 
 ```yml
@@ -39,13 +34,9 @@
 
 ### Inputs
 
-<<<<<<< HEAD
 The inputs below are required by the action to submit the run to Terraform Cloud. Additional workspace variables and settings should be configured using the Terraform Cloud UI. 
 
-#### tfToken
-=======
 #### `tfToken`
->>>>>>> d9ccffeb
  
 **Required** - Terraform Cloud access token.
 
@@ -69,13 +60,8 @@
 
 ### Notes
 
-<<<<<<< HEAD
 If your repository contains multiple modules, upload the top-level directory and configure the root workspace path in the Terraform Cloud UI. For example, to deploy 
 `infrastructure/dev/services/lambda/main.tf` which has references to modules in `infrastructure/modules/services/lambda/module.tf` upload the entire `infrastructure` directory and configure `infrastructure/dev/services/lambda/` as the root of the workspace in the Terraform Cloud UI.
-=======
-If your repository contains multiple modules upload the top-level directory and configure the root workspace path in the Terraform Cloud UI. For example, to deploy 
-`infrastructure/dev/services/lambda/main.tf` which has references to modules in `infrastructure/modules/services/lambda/module.tf` upload the entire `infrastructure` directory and configure `infrastructure/dev/services/lambda/` as the root of the module.
->>>>>>> d9ccffeb
 
 ## Maintainers
 
